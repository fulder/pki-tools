--- conflicted
+++ resolved
@@ -32,11 +32,8 @@
     cert: Certificate,
     chain: Chain,
     crl_cache_seconds: int = 3600,
-<<<<<<< HEAD
     ocsp_res_cache_seconds: int = 3600,
-=======
     revoke_mode: RevokeMode = RevokeMode.OCSP_FALLBACK_CRL,
->>>>>>> 6cead154
 ) -> bool:
     """
     Checks if a certificate is revoked using OCSP extension and/or
@@ -57,13 +54,10 @@
         for examples how the chain can be created
         crl_cache_seconds -- [CRL Only] Specifies how long the CRL should
         be cached, default is 1 hour.
-<<<<<<< HEAD
         ocsp_res_cache_seconds -- [OCSP Only] Specifies how long the OCSP
         response should be cached, default is 1 hour.
-=======
         revoke_mode -- Specifies how to check for revocation, default is OCSP
         with CRL fallback.
->>>>>>> 6cead154
     Returns:
         True if the certificate is revoked, False otherwise
     Raises:
@@ -76,11 +70,13 @@
         -- When both OCSP and CRL checks fail
     """
     return is_revoked_multiple_issuers(
-<<<<<<< HEAD
-        cert, chain, chain, chain, crl_cache_seconds, ocsp_res_cache_seconds
-=======
-        cert, chain, chain, chain, crl_cache_seconds, revoke_mode
->>>>>>> 6cead154
+        cert,
+        chain,
+        chain,
+        chain,
+        crl_cache_seconds=crl_cache_seconds,
+        ocsp_res_cache_seconds=ocsp_res_cache_seconds,
+        revoke_mode=revoke_mode,
     )
 
 
@@ -90,11 +86,8 @@
     ocsp_issuer: Chain,
     crl_issuer: Chain,
     crl_cache_seconds: int = 3600,
-<<<<<<< HEAD
     ocsp_res_cache_seconds: int = 3600,
-=======
     revoke_mode: RevokeMode = RevokeMode.OCSP_FALLBACK_CRL,
->>>>>>> 6cead154
 ):
     """
     Checks if a certificate is revoked first using the OCSP extension and then
@@ -122,13 +115,10 @@
         for signing the CRL
         crl_cache_seconds -- [CRL Only] Specifies how long the CRL should be
         cached, default is 1 hour.
-<<<<<<< HEAD
         ocsp_res_cache_seconds -- [OCSP Only] Specifies how long the OCSP
         response should be cached, default is 1 hour.
-=======
         revoke_mode -- Specifies how to check for revocation, default is OCSP
         with CRL fallback.
->>>>>>> 6cead154
     Returns:
         True if the certificate is revoked, False otherwise
     Raises:
@@ -142,7 +132,12 @@
     """
     if not revoke_mode == RevokeMode.CRL_ONLY:
         try:
-            return _is_revoked_multiple_issuers(cert, cert_issuer, ocsp_issuer)
+            return _is_revoked_multiple_issuers(
+                cert,
+                cert_issuer,
+                ocsp_issuer,
+                ocsp_res_cache_seconds=ocsp_res_cache_seconds,
+            )
         except (
             ExtensionMissing,
             OcspInvalidResponseStatus,
@@ -158,23 +153,7 @@
             logger.bind(exceptionType=type(e).__name__).debug(err_msg)
 
     try:
-<<<<<<< HEAD
-        return _is_revoked_multiple_issuers(
-            cert, cert_issuer, ocsp_issuer, ocsp_res_cache_seconds
-        )
-    except (
-        ExtensionMissing,
-        OcspInvalidResponseStatus,
-        OcspFetchFailure,
-        OcspIssuerFetchFailure,
-    ):
-        logger.debug("OCSP revoke check failed, trying CRL next")
-
-    try:
-        return _is_revoked(cert, crl_issuer)
-=======
         return _is_revoked(cert, crl_issuer, crl_cache_seconds)
->>>>>>> 6cead154
     except Error as e:
         err_message = "Revoke checks failed"
         logger.bind(exceptionType=type(e).__name__).error(err_message)
