import base64
import random
import re
import time
from typing import Optional, Dict
import datetime

import yaml

from cryptography.hazmat.primitives import serialization
from cryptography.hazmat.primitives.asymmetric.types import (
    CertificatePublicKeyTypes,
)

from pki_tools.types.key_pair import CryptoKeyPair, CryptoPublicKey
from pki_tools.types.name import Name
from pki_tools.types.extensions import Extensions

from pki_tools.exceptions import (
    MissingInit,
    SignatureVerificationFailed,
)
from pki_tools.types.signature_algorithm import (
    SignatureAlgorithm,
    HashAlgorithm,
    HashAlgorithmName,
    PKCS1v15Padding,
)
from pki_tools.types.utils import (
    _byte_to_hex,
    _der_key,
    CertsUri,
    CACHE_TIME_SECONDS,
    _download_server_certificate,
    _download_cached,
)

from typing import Type

from cryptography import x509

from pydantic import BaseModel


from pki_tools.types.crypto_parser import (
    InitCryptoParser,
    CryptoConfig,
    HelperFunc,
    CryptoParser,
)

from loguru import logger
from pydantic import ConfigDict


PEM_CERT_REGEX = re.compile(
    r"\s*-+BEGIN CERTIFICATE-+[\w+/\s=]*-+END CERTIFICATE-+\s*"
)


class Validity(BaseModel):
    """
    Describes the validity of a certificate

    Attributes:
        not_before: The start date of when the certificate will be valid
        not_after: The date of when the certificate expires
    """

    not_before: datetime.datetime
    not_after: datetime.datetime

    def _string_dict(self) -> Dict[str, str]:
        return {
            "Not Before": str(self.not_before),
            "Not After": str(self.not_after),
        }


class SubjectPublicKeyInfo(CryptoParser):
    """
    Represents a certificate SubjectPublicKeyInfo.

    Attributes:
        algorithm: The key algorithm in string format
        parameters: The dict representation of the key
    """

    algorithm: CryptoPublicKey
    parameters: Optional[Dict[str, str]]

    @classmethod
    def from_cryptography(
        cls: Type["SubjectPublicKeyInfo"],
        crypto_obj: CertificatePublicKeyTypes,
    ) -> "SubjectPublicKeyInfo":
        public_key = CryptoPublicKey.from_cryptography(crypto_obj)

        return cls(
            algorithm=public_key,
            parameters=public_key._string_dict(),
            _x509_obj=crypto_obj,
        )

    def _to_cryptography(self) -> CertificatePublicKeyTypes:
        return self.algorithm._to_cryptography()

    def _string_dict(self) -> Dict:
        params = {}
        for k, v in self.parameters.items():
            key = " ".join(ele.title() for ele in k.split("_"))
            if v == "None":
                continue

            params[key] = v

        return {
            "Public Key Algorithm": self.algorithm._string_dict(),
            "Parameters": params,
        }


class Certificate(InitCryptoParser):
    """
    An object describing a x509 Certificate

    Attributes:
        issuer: Certificate issuer
        subject: Certificate subject
        validity: Contains information about NotBefore and NotAfter

        extensions: Certificate (v3) extensions
        serial_number: Serial number
        version: The version of the certificate
        signature_algorithm: Describes the algorithm used to sign the
            certificate
        subject_public_key_info: The public key information
    """

    issuer: Name
    validity: Validity
    subject: Name

    extensions: Optional[Extensions] = None
    serial_number: Optional[int] = None
    version: Optional[int] = None
    signature_algorithm: Optional[SignatureAlgorithm] = None
    subject_public_key_info: Optional[SubjectPublicKeyInfo] = None

    signature_value: Optional[str] = None

    model_config = ConfigDict(arbitrary_types_allowed=True)

    _key_pair: Optional[CryptoKeyPair]

    @classmethod
    def from_cryptography(
        cls: Type["Certificate"],
        cert: x509.Certificate,
    ) -> "Certificate":
        """
        Create a Certificate object from a [cryptography.x509.Certificate][]
        object.

        Args:
            cert: The [cryptography.x509.Certificate][] object.

        Returns:
            Certificate: The created Certificate object.
        """

        ret = cls(
            version=cert.version.value,
            serial_number=cert.serial_number,
            signature_algorithm=SignatureAlgorithm.from_cryptography(
                cert.signature_hash_algorithm,
                cert.signature_algorithm_parameters,
            ),
            issuer=Name.from_cryptography(cert.issuer),
            validity=Validity(
                not_before=cert.not_valid_before_utc,
                not_after=cert.not_valid_after_utc,
            ),
            subject=Name.from_cryptography(cert.subject),
            subject_public_key_info=SubjectPublicKeyInfo.from_cryptography(
                cert.public_key()
            ),
            extensions=Extensions.from_cryptography(cert.extensions),
            signature_value=_byte_to_hex(cert.signature),
            _x509_obj=cert,
        )
        ret._x509_obj = cert
        return ret

    @classmethod
    def from_server(
        cls: Type["Certificate"],
        uri: str,
        cache_time_seconds: int = CACHE_TIME_SECONDS,
    ) -> "Certificate":
        """
        Loads a server certificate from a URI

        Args:
            uri: The https URI of the server containing the certificate
            cache_time_seconds: How long the request should be cached in memory

        Returns:
            The loaded [Certificate][pki_tools.types.certificate] object
        """
        cert_uri = CertsUri(uri=uri, cache_time_seconds=cache_time_seconds)

        cache_ttl = round(time.time() / cert_uri.cache_time_seconds)
        pem = _download_server_certificate(cert_uri.hostname, cache_ttl)
        return Certificate.from_pem_string(pem)

    @classmethod
    def from_uri(
        cls: Type["Certificate"],
        uri: str,
        cache_time_seconds: int = CACHE_TIME_SECONDS,
    ) -> "Certificate":
        """
        Loads Certificates from a URI.

        Args:
            uri: URI where the certificate can be downloaded.
            cache_time_seconds: Specifies how long the certificate
                should be cached, default is 1 month.

        Returns:
            Instance of Certificate containing the certificates
            fetched from the URI.
        """

        cache_ttl = round(time.time() / cache_time_seconds)
        cert_uri = CertsUri(uri=uri)
        res = _download_cached(cert_uri.uri, cache_ttl)

        return Certificate.from_pem_string(res.text)

    @property
    def tbs_bytes(self) -> bytes:
        """
        Returns:
            The to be signed bytes of this certificate
        """
        return self._crypto_object.tbs_certificate_bytes

    @property
    def hex_serial(self) -> str:
        """
        Parses the certificate serial into hex format

        Returns:
            String representing the hex value of the certificate serial number
        """
        hex_serial = format(self.serial_number, "x").zfill(32)
        return hex_serial.upper()

    @property
    def public_key(self) -> bytes:
        """
        Returns:
            The bytes of the public key in PEM format
        """
        return self._crypto_object.public_key().public_bytes(
            serialization.Encoding.PEM,
            serialization.PublicFormat.SubjectPublicKeyInfo,
        )

    @property
    def sign_alg_oid_name(self) -> str:
        """
        Returns:
            The name of the signature algorithm such as: `SHA512WITHRSA`
        """
        name = self._crypto_object.signature_algorithm_oid._name.upper()
        return name.replace("ENCRYPTION", "")

    @property
    def der_public_key(self) -> bytes:
        """
        Returns:
            The bytes of the public key in DER format
        """
        return _der_key(self._crypto_object.public_key())

    def digest(
        self,
        algorithm: HashAlgorithm = HashAlgorithm(
            name=HashAlgorithmName.SHA512
        ),
    ) -> str:
        """
        Gets the base64 encoded fingerprint of the certificate

        Args:
            algorithm: The algorithm to use to hash the fingerprint with

        Returns:
            Hashed and base64 encoded certificate fingerprint
        """
        fingerprint = self._crypto_object.fingerprint(
            algorithm._to_cryptography()
        )
        return base64.urlsafe_b64encode(fingerprint).decode("ascii")

    def verify_signature(
        self: Type["Certificate"],
        signed: InitCryptoParser,
    ) -> None:
        """
        Verifies a signature of a signed entity against this issuer certificate

        Args:
            signed: The signed entity can either be a
                [Certificate][pki_tools.types.certificate.Certificate],
                [CertificateRevocationList][pki_tools.types.crl.CertificateRevocationList]
                or a [OCSPResponse][pki_tools.types.ocsp.OCSPResponse]

        Raises:
            InvalidSignedType: When the issuer has a non-supported type
            SignatureVerificationFailed: When the signature verification fails
        """
        try:
            self._crypto_object.public_key().verify(
                signed._crypto_object.signature,
                signed.tbs_bytes,
                PKCS1v15Padding()._to_cryptography(),
                signed._crypto_object.signature_hash_algorithm,
            )
            logger.trace("Signature valid")
        except Exception as e:
            logger.bind(
                exceptionType=type(e).__name__,
                exception=str(e),
            ).error("Signature verification failed")
            raise SignatureVerificationFailed(
                f"signature doesn't match issuer "
                f"with subject: {str(self.subject)}"
            )

    def sign(
        self,
        key_pair: CryptoKeyPair,
        signature_algorithm: SignatureAlgorithm,
        req_key: Optional[CryptoPublicKey] = None,
    ) -> None:
        """
        Signs a created [Certificate][pki_tools.types.certificate.Certificate]
        object with a given
        [CryptoKeyPair][pki_tools.types.key_pair.CryptoKeyPair]

        Args:
            key_pair: Keypair containing the private key to sing the
                certificate with
            signature_algorithm: Algorithm to use for the signature
            req_key: Can be used to sign another public key, defaults to the
                public key part in `key_pair`
        """
        self._key_pair = key_pair
        self.serial_number = random.randint(1, 2**32 - 1)
        self.signature_algorithm = signature_algorithm

        if req_key is not None:
            self.subject_public_key_info = SubjectPublicKeyInfo(
                algorithm=req_key,
                parameters=req_key._string_dict(),
            )

        self._x509_obj = self._to_cryptography()

    def __str__(self) -> str:
        return yaml.safe_dump(
            self._string_dict(),
            indent=2,
            default_flow_style=False,
            explicit_start=False,
            default_style="",
        )

    def _to_cryptography(self) -> x509.Certificate:
        if hasattr(self, "_x509_obj"):
            return self._x509_obj

        if not hasattr(self, "_key_pair"):
            raise MissingInit(
                f"Please use Certificate.{self._init_func} " f"function"
            )

<<<<<<< HEAD
        subject = issuer = self.subject._to_cryptography()
        crypto_key = self._key_pair.private_key._to_cryptography()
=======
        subject = self.subject._to_cryptography()
        issuer = self.issuer._to_cryptography()
        crypto_key = self._private_key._to_cryptography()
        if not hasattr(crypto_key, "public_key"):
            raise MissingInit("Invalid key type, use private key")
>>>>>>> 601d7da4

        public_key = crypto_key.public_key()
        if self.subject_public_key_info is not None:
            alg = self.subject_public_key_info.algorithm
            public_key = alg._to_cryptography().public_key()

        cert_builder = (
            x509.CertificateBuilder()
            .subject_name(
                subject,
            )
            .issuer_name(
                issuer,
            )
            .serial_number(
                x509.random_serial_number(),
            )
            .public_key(public_key)
            .not_valid_before(
                self.validity.not_before,
            )
            .not_valid_after(
                self.validity.not_after,
            )
        )

        if self.extensions is not None:
            for extension in self.extensions:
                cert_builder = cert_builder.add_extension(
                    extension._to_cryptography(), extension.critical
                )

        alg = self.signature_algorithm.algorithm._to_cryptography()
        cert = cert_builder.sign(crypto_key, alg)

        return cert

    def _string_dict(self):
        subject_key_info = self.subject_public_key_info._string_dict()
        signature_alg = self.signature_algorithm.algorithm.name.value
        return {
            "Version": self.version,
            "Serial Number": self.hex_serial,
            "Signature Algorithm": signature_alg,
            "Issuer": str(self.issuer),
            "Validity": self.validity._string_dict(),
            "Subject": str(self.subject),
            "Subject Public Key Info": subject_key_info,
            "Extensions": self.extensions._string_dict(),
            "Signature Value": self.signature_value,
        }

    @classmethod
    def _crypto_config(cls) -> CryptoConfig:
        return CryptoConfig(
            load_pem=HelperFunc(func=x509.load_pem_x509_certificate),
            load_der=HelperFunc(func=x509.load_der_x509_certificate),
            pem_regexp=PEM_CERT_REGEX,
        )<|MERGE_RESOLUTION|>--- conflicted
+++ resolved
@@ -389,16 +389,9 @@
                 f"Please use Certificate.{self._init_func} " f"function"
             )
 
-<<<<<<< HEAD
-        subject = issuer = self.subject._to_cryptography()
-        crypto_key = self._key_pair.private_key._to_cryptography()
-=======
         subject = self.subject._to_cryptography()
         issuer = self.issuer._to_cryptography()
-        crypto_key = self._private_key._to_cryptography()
-        if not hasattr(crypto_key, "public_key"):
-            raise MissingInit("Invalid key type, use private key")
->>>>>>> 601d7da4
+        crypto_key = self._key_pair.private_key._to_cryptography()
 
         public_key = crypto_key.public_key()
         if self.subject_public_key_info is not None:
