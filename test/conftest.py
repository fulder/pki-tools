--- conflicted
+++ resolved
@@ -69,11 +69,7 @@
     SHA256,
     SHA512,
 )
-<<<<<<< HEAD
 from pki_tools.types.utils import _byte_to_hex, _download_cached
-=======
-from pki_tools.types.utils import _byte_to_hex, _download_pem
->>>>>>> 55dd890c
 
 TEST_DISTRIBUTION_POINT_URL = "test_url"
 TEST_ACCESS_DESCRIPTION = "test-url"
@@ -102,12 +98,7 @@
 
 @pytest.fixture(scope="function")
 def mocked_requests_get(mocker):
-<<<<<<< HEAD
     _download_cached.cache_clear()
-=======
-    _get_crl_from_url.cache_clear()
-    _download_pem.cache_clear()
->>>>>>> 55dd890c
     return mocker.patch("httpx.Client.get")
 
 
